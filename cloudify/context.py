########
# Copyright (c) 2014 GigaSpaces Technologies Ltd. All rights reserved
#
# Licensed under the Apache License, Version 2.0 (the "License");
# you may not use this file except in compliance with the License.
# You may obtain a copy of the License at
#
#        http://www.apache.org/licenses/LICENSE-2.0
#
# Unless required by applicable law or agreed to in writing, software
# distributed under the License is distributed on an "AS IS" BASIS,
#    * WITHOUT WARRANTIES OR CONDITIONS OF ANY KIND, either express or implied.
#    * See the License for the specific language governing permissions and
#    * limitations under the License.

__author__ = 'idanmo'

<<<<<<< HEAD
from manager import get_node_state
from manager import update_node_state
from manager import get_blueprint_resource
from manager import download_blueprint_resource
from logs import CloudifyPluginLoggingHandler, init_cloudify_logger
=======
import logging

from manager import get_node_instance
from manager import update_node_instance
from manager import get_blueprint_resource
from manager import download_blueprint_resource
from manager import get_provider_context
from manager import get_bootstrap_context
from logs import CloudifyPluginLoggingHandler
>>>>>>> ff29ab70


class ContextCapabilities(object):
    """
    Represents dependency nodes capabilities.

    Capabilities are actually dependency nodes runtime properties.
    For example:
        In a case where a 'db' node is contained in a 'vm' node,
         The 'vm' node can publish its ip address using ctx['ip'] = ip_addr
         in its plugins invocations.
         In order for the 'db' node to consume the 'vm' node's ip, capabilities
         would be used on 'db' node plugins invocations:
            ip_addr = ctx.capabilities['ip']
        In a case where it is needed to iterate through all available
         capabilities, the following method should be used:
            all_caps = ctx.capabilities.get_all()
            Where the returned value is a dict of node ids as keys and their
            runtime properties as values.
    """
    def __init__(self, relationships=None):
        self._relationships = relationships or []
        self._relationship_runtimes = None

    def _find_item(self, key):
        """
        Returns the capability for the provided key by iterating through all
        dependency nodes available capabilities.
        """
        ls = [caps for caps in self._capabilities.values() if key in caps]
        if len(ls) == 0:
            return False, None
        if len(ls) > 1:
            raise RuntimeError(
                "'{0}' capability ambiguity [capabilities={1}]".format(
                    key, self._capabilities))
        return True, ls[0][key]

    def __getitem__(self, key):
        found, value = self._find_item(key)
        if not found:
            raise KeyError(
                "capability '{0}' not found [capabilities={1}]".format(
                    key, self._capabilities))
        return value

    def __contains__(self, key):
        found, _ = self._find_item(key)
        return found

    def get_all(self):
        """Returns all capabilities as dict."""
        return self._capabilities

    def __str__(self):
        return ('<' + self.__class__.__name__ + ' ' +
                str(self._capabilities) + '>')

    @property
    def _capabilities(self):
        if self._relationship_runtimes is None:
            self._relationship_runtimes = {rel_id: get_node_state(rel_id)
                                           for rel_id in self._relationships}
        return self._relationship_runtimes


class CommonContextOperations(object):

    def _get_node_instance_if_needed(self):
        if self.node_id is None:
            raise RuntimeError('Cannot get node state - invocation is not '
                               'in a context of node')
        if self._node_instance is None:
            self._node_instance = get_node_instance(self.node_id)


class CloudifyRelatedNode(CommonContextOperations):
    """
    Represents the related node of a relationship.
    """
    def __init__(self, ctx):
        self._related = ctx['related']
        self._node_instance = None

    @property
    def node_id(self):
        """The related node's id."""
        return self._related['node_id']

    @property
    def properties(self):
        """The related node's properties as dict (read-only)."""
        return self._related['node_properties']

    @property
    def runtime_properties(self):
        """The related node's in context runtime properties as a dict
        (read-only).

        Runtime properties are properties set during the node's lifecycle.
        Retrieving runtime properties involves a call to Cloudify's storage.
        """
        self._get_node_instance_if_needed()
        return self._node_instance.runtime_properties

    def __getitem__(self, key):
        """
        A syntactic sugar for getting related node's properties/runtime
        properties where the priority is for properties (properties
         specified in the blueprint).
        """
        if key in self.properties:
            return self.properties[key]
        return self.runtime_properties[key]

    def __contains__(self, key):
        return key in self.properties or key in self.runtime_properties


class BootstrapContext(object):

    class CloudifyAgent(object):

        def __init__(self, cloudify_agent):
            self._cloudify_agent = cloudify_agent

        @property
        def min_workers(self):
            return self._cloudify_agent.get('min_workers')

        @property
        def max_workers(self):
            return self._cloudify_agent.get('min_workers')

        @property
        def agent_key_path(self):
            return self._cloudify_agent.get('agent_key_path')

    def __init__(self, bootstrap_context):
        self._bootstrap_context = bootstrap_context

        cloudify_agent = bootstrap_context.get('cloudify_agent', {})
        self._cloudify_agent = self.CloudifyAgent(cloudify_agent)

    @property
    def cloudify_agent(self):
        return self._cloudify_agent


class CloudifyContext(CommonContextOperations):
    """
    A context object passed to plugins tasks invocations.
    Using the context object, plugin writers can:
        - Get node in context information
        - Update node runtime properties.
        - Use a context aware logger.
        - Get related node info (relationships).
        and more...
    """

    def __init__(self, ctx=None):
        self._context = ctx or {}
        context_capabilities = self._context.get('relationships')
        self._capabilities = ContextCapabilities(context_capabilities)
        self._logger = None
        self._node_instance = None
        self._node_properties = \
            ImmutableProperties(self._context.get('node_properties') or {})
        if 'related' in self._context:
            self._related = CloudifyRelatedNode(self._context)
        else:
            self._related = None
        self._provider_contexts = {}
        self._bootstrap_context = None

    @property
    def node_id(self):
        """The node's in context id."""
        return self._context.get('node_id')

    @property
    def node_name(self):
        """The node's in context name."""
        return self._context.get('node_name')

    @property
    def properties(self):
        """
        The node's in context properties as dict (read-only).
        These properties are the properties specified in the blueprint.
        """
        return self._node_properties

    @property
    def runtime_properties(self):
        """The node's in context runtime properties as a dict (read-only).

        Runtime properties are properties set during the node's lifecycle.
        Retrieving runtime properties involves a call to Cloudify's storage.

        In order to set runtime properties for the node in context use the
        __setitem__(key, value) method (square brackets notation).
        """
        self._get_node_instance_if_needed()
        return self._node_instance.runtime_properties

    @property
    def node_state(self):
        """The node's state."""
        self._get_node_instance_if_needed()
        return self._node_instance.state

    @property
    def blueprint_id(self):
        """The blueprint id the plugin invocation belongs to."""
        return self._context.get('blueprint_id')

    @property
    def deployment_id(self):
        """The deployment id the plugin invocation belongs to."""
        return self._context.get('deployment_id')

    @property
    def execution_id(self):
        """
        The workflow execution id the plugin invocation was requested from.
        This is a unique value which identifies a specific workflow execution.
        """
        return self._context.get('execution_id')

    @property
    def workflow_id(self):
        """
        The workflow id the plugin invocation was requested from.
        For example:
            'install', 'uninstall' etc...
        """
        return self._context.get('workflow_id')

    @property
    def task_id(self):
        """The plugin's task invocation unique id."""
        return self._context.get('task_id')

    @property
    def task_name(self):
        """The full task name of the invoked task."""
        return self._context.get('task_name')

    @property
    def task_target(self):
        """The task target (RabbitMQ queue name)."""
        return self._context.get('task_target')

    @property
    def plugin(self):
        """The plugin name of the invoked task."""
        return self._context.get('plugin')

    @property
    def operation(self):
        """
        The node operation name which is mapped to this task invocation.
        For example: cloudify.interfaces.lifecycle.start
        """
        return self._context.get('operation')

    @property
    def capabilities(self):
        """
        Capabilities of nodes this node depends.
        The capabilities are actually dependency nodes runtime properties.

        For example:

            - Getting a specific capability:
                conn_str = ctx.capabilities['connection_string']
                This actually attempts to locate the provided key in
                 ctx.capabilities.get_all() (described below).

            - Getting all capabilities:
                all_caps = ctx.capabilities.get_all()
                The result is a dict of node ids as keys and the values are
                the dependency node's runtime properties.

        """
        return self._capabilities

    @property
    def related(self):
        """
        The related node in a relationship.

        When using relationship interfaces, if relationship hook is executed
        at source node, the node in context is the source node and the related
        node is the target node.
        If relationship hook is executed at target
        node, the node in context is the target node and the related node is
        the source node.

        Returns:
            CloudifyRelatedNode instance.
        """
        return self._related

    @property
    def logger(self):
        """
        A Cloudify context aware logger.

        Use this logger in order to index logged messages in ElasticSearch
        using logstash.
        """
        if self._logger is None:
            self._init_cloudify_logger()
        return self._logger

    @property
    def bootstrap_context(self):
        """
        System context provided during the bootstrap process
        """
        if self._bootstrap_context is None:
            context = get_bootstrap_context()
            self._bootstrap_context = BootstrapContext(context)
        return self._bootstrap_context

    def get_provider_context(self, name):
        """
        Provider context provided during the bootstrap process
        """
        if self._provider_contexts.get(name) is None:
            provider_context = get_provider_context(name)
            self._provider_contexts[name] = provider_context
        return self._provider_contexts.get(name)

    def _verify_node_in_context(self):
        if self.node_id is None:
            raise RuntimeError('Invocation requires a node in context')

    def __getitem__(self, key):
        """
        Gets node in context's static/runtime property.

        If key is not found in node's static properties, an attempt to
        get the property from the node's runtime properties will be made
         (a call to Cloudify's storage).
        """
        if self.properties is not None and key in self.properties:
            return self.properties[key]
        self._get_node_instance_if_needed()
        return self._node_instance[key]

    def __setitem__(self, key, value):
        """
        Sets a runtime property for the node in context.

        New or updated properties will be saved to Cloudify's storage as soon
        as the task execution is over or if ctx.update() was
        explicitly invoked.
        """
        self._get_node_instance_if_needed()
        self._node_instance[key] = value

    def __contains__(self, key):
        if self.properties is not None and key in self.properties:
            return True
        self._get_node_instance_if_needed()
        return key in self._node_instance

    def get_resource(self, resource_path):
        """
        Retrieves a resource bundled with the blueprint.

        Parameters:
            resource_path - the path to the resource. Note that this path is
            relative to the blueprint file which was uploaded.

        Returns:
            The resource's content.

        """
        return get_blueprint_resource(self.blueprint_id, resource_path)

    def download_resource(self, resource_path, target_path=None):
        """
        Retrieves a resource bundled with the blueprint and saves it under a
        local file.

        Parameters:
            resource_path - the path to the resource. Note that this path is
            relative to the blueprint file which was uploaded.

            target_path - optional local path (including filename) to store
            the resource at on the local file system. If missing, the location
            will be a tempfile with a generated name.

        Returns:
            The path to the resource on the local file system (identical to
            target_path parameter if used).

            raises an cloudify.exceptions.HttpException
            on any kind of Http Error.

            raises an IOError if the resource
            failed to be written to the local file system.

        """
        return download_blueprint_resource(self.blueprint_id, resource_path,
                                           self.logger, target_path)

    def update(self):
        """
        Stores new/updated runtime properties for the node in context in
        Cloudify's storage.

        This method should be invoked only if its necessary to immediately
        update Cloudify's storage with changes. Otherwise, the method is
        automatically invoked as soon as the task execution is over.
        """
        if self._node_instance is not None and self._node_instance.dirty:
            update_node_instance(self._node_instance)
            self._node_instance = None

    def _init_cloudify_logger(self):
        logger_name = self.task_name if self.task_name is not None \
            else 'cloudify_plugin'
        init_cloudify_logger(self, CloudifyPluginLoggingHandler, logger_name)

    def __str__(self):
        attrs = ('node_id', 'properties', 'runtime_properties', 'capabilities')
        info = ' '.join(["{0}={1}".format(a, getattr(self, a)) for a in attrs])
        return '<' + self.__class__.__name__ + ' ' + info + '>'


class ImmutableProperties(dict):
    """
    Of course this is not actually immutable, but it is good enough to provide
    an API that will tell you you're doing something wrong if you try updating
    the static node properties in the normal way.
    """

    def __setitem__(self, key, value):
        raise RuntimeError('Cannot override read only properties')<|MERGE_RESOLUTION|>--- conflicted
+++ resolved
@@ -15,14 +15,6 @@
 
 __author__ = 'idanmo'
 
-<<<<<<< HEAD
-from manager import get_node_state
-from manager import update_node_state
-from manager import get_blueprint_resource
-from manager import download_blueprint_resource
-from logs import CloudifyPluginLoggingHandler, init_cloudify_logger
-=======
-import logging
 
 from manager import get_node_instance
 from manager import update_node_instance
@@ -31,7 +23,7 @@
 from manager import get_provider_context
 from manager import get_bootstrap_context
 from logs import CloudifyPluginLoggingHandler
->>>>>>> ff29ab70
+from logs import init_cloudify_logger
 
 
 class ContextCapabilities(object):
@@ -93,7 +85,7 @@
     @property
     def _capabilities(self):
         if self._relationship_runtimes is None:
-            self._relationship_runtimes = {rel_id: get_node_state(rel_id)
+            self._relationship_runtimes = {rel_id: get_node_instance(rel_id)
                                            for rel_id in self._relationships}
         return self._relationship_runtimes
 
